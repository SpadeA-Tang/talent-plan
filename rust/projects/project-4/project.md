# PNA Rust Project 4: Concurrency and parallelism

**Task**: Create a _multi-threaded_, persistent key/value store server and client
with synchronous networking over a custom protocol.

**Goals**:

- Write a simple thread pool
- Use channels for cross-thread communication
- Share data structures with locks
- Perform read operations without locks
- Benchmark single-threaded vs multithreaded

**Topics**: thread pools, channels, locks, lock-free data structures,
  atomics, parameterized benchmarking.

- [Introduction](#user-content-introduction)
- [Project spec](#user-content-project-spec)
- [Project setup](#user-content-project-setup)
- [Background: blocking and multithreading](#user-content-background-blocking-and-multithreading)
- [Part 1: Multithreading](#user-content-part-1-multithreading)
- [Part 2: Creating a shared `KvsEngine`](#user-content-part-2-creating-a-shared-kvsengine)
- [Part 3: Adding multithreading to `KvServer`](#user-content-part-3-adding-multithreading-to-kvserver)
- [Part 4: Creating a real thread pool](#user-content-part-4-creating-a-real-thread-pool)
  - [So how do you build a thread pool?](#user-content-so-how-do-you-build-a-thread-pool)
- [Part 5: Abstracted thread pools](#user-content-part-5-abstracted-thread-pools)
- [Part 6: Evaluating your thread pool](#user-content-part-6-evaluating-your-thread-pool)
  - [Ok, now to the first two benchmarks](#user-content-ok-now-to-the-first-two-benchmarks)
- [Part 7: Evaluating other thread pools and engines](#user-content-part-7-evaluating-other-thread-pools-and-engines)
  - [Extension 1: Comparing functions](#user-content-extension-1-comparing-functions)
  - [Background: The limits of locks](#user-content-background-the-limits-of-locks)
- [Part 8: Lock-free readers](#user-content-part-8-lock-free-readers)
  - [Explaining our example data structure](#user-content-explaining-our-example-data-structure)
  - [Strategies for breaking up locks](#user-content-strategies-for-breaking-up-locks)
    - [Understand and maintain sequential consistency](#user-content-understand-and-maintain-sequential-consistency)
    - [Identify immutable values](#user-content-identify-immutable-values)
    - [Duplicate values instead of sharing](#user-content-duplicate-values-instead-of-sharing)
    - [Break up data structures by role](#user-content-break-up-data-structures-by-role)
    - [Use specialized concurrent data structures](#user-content-use-specialized-concurrent-data-structures)
    - [Postpone cleanup until later](#user-content-postpone-cleanup-until-later)
    - [Share flags and counters with atomics](#user-content-share-flags-and-counters-with-atomics)
  - [Implement lock-free readers](#user-content-implement-lock-free-readers)


## Introduction

In this project you will create a simple key/value server and client that
communicate over a custom protocol. The server will use synchronous networking,
and will respond to multiple requests using increasingly sophisticated
concurrent implementations. The in-memory index will become a concurrent
data structure, shared by all threads, and compaction will be done on a
dedicated thread, to reduce latency of individual requests.


## Project spec

The cargo project, `kvs`, builds a command-line key-value store client called
`kvs-client`, and a key-value store server called `kvs-server`, both of which in
turn call into a library called `kvs`. The client speaks to the server over
a custom protocol.

The interface to the CLI is the same as in the [previous project]. The
difference this time is in the concurrent implementation, which will be
described as we work through it.

[previous project]: ../project-3/project.md

The library interface is nearly the same except for two things. First this time
all the `KvsEngine`, `KvStore`, etc. methods take `&self` instead of `&mut
self`, and now it implements `Clone`. This is common with concurrent
data structures. Why is that? It's not that we're not going to be writing
immutable code. It _is_ though going to be shared across threads. Why might that
preclude using `&mut self` in the method signatures? If you don't know now,
it will become obvious by the end of this project.

The second is that the library in this project contains a new _trait_,
`ThreadPool`. It contains the following methods:

- `ThreadPool::new(threads: u32) -> Result<ThreadPool>`

  Creates a new thread pool, immediately spawning the specified number of
  threads.

  Returns an error if any thread fails to spawn. All previously-spawned threads
  are terminated.

- `ThreadPool::spawn<F>(&self, job: F) where F: FnOnce() + Send + 'static`

  Spawn a function into the threadpool.

  Spawning always succeeds, but if the function panics the threadpool continues
  to operate with the same number of threads &mdash; the thread count is not
  reduced nor is the thread pool destroyed, corrupted or invalidated.

By the end of this project there will be several implementations of this
trait, and you will again perform benchmarking to compare them.

This project should not require any changes at all to the client code.


## Project setup

Continuing from your previous project, delete your previous `tests` directory and
copy this project's `tests` directory into its place. This project should
contain a library named `kvs`, and two executables, `kvs-server` and
`kvs-client`.

You need the following dev-dependencies in your `Cargo.toml`:

```toml
[dev-dependencies]
assert_cmd = "0.11"
criterion = "0.2.11"
crossbeam-utils = "0.6.5"
predicates = "1.0.0"
rand = "0.6.5"
tempfile = "3.0.7"
walkdir = "2.2.7"
panic-control = "0.1.4"
```

As with previous projects, add enough definitions that the test suite builds.


## Background: blocking and multithreading

Until now you have serviced all of your requests, both read and write (e.g.
"get" and "set"), on a single thread. In other words, all the requests in your
database are _serialized_. Using a diagram we are going to repeat through this
project, the flow of time looks like this:

```
    thread
           +  +--------+--------+--------+--------+
      T1   |  |   R1   |   R2   |   W1   |   W2   |
           +  +--------+--------+--------+--------+

              --> read/write reqs over time -->
```

Both read and write operations may require _blocking_. Blocking is when a thread
stops execution while waiting for access to a resource, like data from a file,
or a variable protected by a lock. While a thread is blocked on one task it
can't make progress on another task. So in an I/O heavy system, any particular
request might spend _most_ of its time just waiting on the operating system
and memory control to move data to and from the disk:

```
          +---------+----------------------------+---------+
      R1  | working | waiting for data ...       | working |
          +---------+----------------------------+---------+

          --> time -->
```

The simplest way to put the CPU back to work while one request is blocked is to
service requests on multiple threads, so that ideally our requests are all
processed concurrently, and &mdash; if we have enough CPUs &mdash; in parallel:

```
    thread
           +  +--------+
      T1   |  |   R1   |
           |  +--------+
      T2   |  |   R2   |
           |  +--------+
      T3   |  |   W1   |
           |  +--------+
      T4   |  |   W2   |
           +  +--------+

              --> read/write reqs over time -->
```

So that will be the focus of this project &mdash; to process requests in
parallel.


## Part 1: Multithreading

Your first try at introducing concurrency is going to be the simplest: spawning
a new thread per incoming connection, and responding to the request on that
connection, then letting the thread exit. What performance benefits will
distributing work across threads provide? How do you expect latency will be
affected? What about throughput?

The first step is to write a `ThreadPool` implementation for this naive
approach, where `ThreadPool::spawn` will create a new thread for each spawned
job. Call it `NaiveThreadPool` (it's not _really_ even a thread _pool_ since
this implementation is not going to reuse threads between jobs, but it needs to
conform to our trait for later comparisons).

We aren't focusing on a more sophisticated implementation now because simply
integrating this solution into our existing design is going to take some effort.
Note that the `ThreadPool::new` constructor takes a `threads` argument
specifying the number of threads in the pool. In this implementation it will be
unused.

_Go ahead and implement this version of `ThreadPool` now_, then we'll
integrate it into the new `KvStore`.

**Test cases to complete**:

  - `thread_pool::naive_thread_pool_*`


## Part 2: Creating a shared `KvsEngine`

Before we can integrate the `NaiveThreadPool` into `KvServer` we have to make
the `KvsEngine` trait and the `KvStore` implementation (for now you can ignore
the `SledKvsEngine` from the previous project, but you can optionally
re-implement it as an extension to this project).

Recall from the project spec that, this time, our `KvsEngine` takes `self` as
`&self` instead of `&mut self` as previously, It also implements `Clone`, which
must be done explicitly for each implementation, as well as `Send + 'static`,
implicit properties of the definition of each implementation. More concretely,
it looks like

```rust
pub trait KvsEngine: Clone + Send + 'static {
    fn set(&self, key: String, value: String) -> Result<()>;

    fn get(&self, key: String) -> Result<Option<String>>;

    fn remove(&self, key: String) -> Result<()>;
}
```

This gives us a lot of clues about the implementation strategy we're pursuing.
First, think about why the engine needs to implement `Clone` when we have a
multithreaded implementation. Consider the design of other concurrent data
types in Rust, like [`Arc`]. Now think about why that makes us use `&self`
instead of `&mut self`. What do you know about shared mutable state? By the end
of this project be sure you understand the implications here &mdash; _this is
what Rust is all about_.

[`Arc`]: https://doc.rust-lang.org/std/sync/struct.Arc.html

In this model, `KvsEngine` behaves like a _handle_ to another object, and
because that object is shared between threads, it probably needs to live on the
[heap], and because that shared state can't be mutable it needs to be protected by
some synchronization primitive.

[heap]: https://stackoverflow.com/questions/79923/what-and-where-are-the-stack-and-heap

So, _move the data inside your implementation of `KvsEngine`, `KvStore` onto
the heap using a thread-safe shared pointer type and protect it behind a lock of
your choosing_.

Since `SledKvsEngine` implements `KvsEngine` it may also need to change.

At this point your single-threaded `kvs-server` should work once again, but now
with a `KvsEngine` that can later be shared across threads.

**Test cases to complete**:

  - `kv_store::concurrent_*`


## Part 3: Adding multithreading to `KvServer`

Let's quickly review our architecture here: `KvServer` sets up a TCP socket and
begins listening on it; when it receives a request it deserializes it and calls
some implementation of the `KvsEngine` trait to store or retrieve data; then it
sends back the response. The details of how `KvsEngine` works don't matter to
`KvServer`.

So in the last project you probably created a loop vaguelly like:

```rust
let listener = TcpListener::bind(addr)?;

for stream in listener.incoming() {
	let cmd = self.read_cmd(&stream);
	let resp = self.process_cmd(cmd);
	self.respond(&stream, resp);
}
```

_Well, now you just need to do the same thing, but spawn all the work inside the
loop into your `NaiveThreadPool`_. The database query and the response are both
handled on a different thread than the TCP listener. This offloads most of
the hard work to other threads, allowing the recieving thread to process more
requests. It should increase throughput, at least on multi-core machines.

Again, you should still have a working client/server key-value store, now
multithreaded.


## Part 4: Creating a real thread pool

So now that you've got your multithreaded architecture in place, it's time to
write a real thread pool. You probably wouldn't write your own thread pool in
practice as there exist thread pool crates that are well-tested, but it
is a useful exercise to gain experience with concurrency in general. Later in
this project you will, as we did with the engine in the previous project,
abstract the thread pool and compare the performance of yours with an existing.

So, what is a thread pool?

It's nothing complicated. Instead of creating a new thread for every
multithreaded job to be performed, a thread pool maintains a "pool" of threads,
and reuses those threads instead of creating a new one.

But why?

It's entirely about performance. Reusing threads saves a small amount of
performance, but when writing high-performance applications, every bit counts.
Imagine what it takes to make a new thread:

You've got to have a call stack for that thread to run on. That call stack must
be allocated. Allocations are pretty cheap, but not as cheap as no allocation.
How that call stack is allocated depends on details of the operating system and
runtime, but can involve locks and syscalls. Syscalls again are not _that_
expensive, but they are expensive when we're dealing with Rust levels of
performance &mdash; reducing syscalls is a common source of easy optimizations.
That stack then has to be carefully initialized so that first [stack frame]
contains the appropriate values for the base pointer and whatever else is needed
in the stack's initial [function prologue][fp]. In Rust the stack needs to be
configured with a [guard page] to prevent stack overflows, preserving memory
safety. That takes two more syscalls, [to `mmap` and to `mprotect`][mp] (though
on Linux in particular, those two syscalls are avoided).

[guard page]: https://docs.microsoft.com/en-us/windows/desktop/Memory/creating-guard-pages
[fp]: https://en.wikipedia.org/wiki/Function_prologue
[stack frame]: https://en.wikipedia.org/wiki/Stack_frame
[2mb]: https://github.com/rust-lang/rust/blob/6635fbed4ca8c65822f99e994735bd1877fb063e/src/libstd/sys/unix/thread.rs#L12
[mp]: https://github.com/rust-lang/rust/blob/6635fbed4ca8c65822f99e994735bd1877fb063e/src/libstd/sys/unix/thread.rs#L315

<!-- TODO: illustration? -->

That's just setting up the callstack. It's at least another syscall to create
the new thread, at which point the kernel must do its own internal accounting
for the new thread.

In Rust, the C [libpthread] library handles most of this complexity.

Then at some point the OS performs a [context switch] onto the new stack, and
the thread runs. When the thread terminates all that work needs to be undone
again.

With a thread pool, all that setup overhead is only done for a few threads, and
subsequent jobs are simply context switches into existing threads in the pool.

[libpthread]: https://www.gnu.org/software/hurd/libpthread.html
[context switch]: https://en.wikipedia.org/wiki/Context_switch


### So how do you build a thread pool?

There are many strategies and tradeoffs, but for this exercise you are going to
use a single shared queue to distribute work to idle threads. That means that
your "producer", the thread that accepts network connections, sends jobs to a
single queue (or channel), and the "consumers", every idle thread in the pool,
read from that channel waiting for a job to execute. This is the very simplest
work scheduling strategy, but it can be effective. What are the downsides?

You have three important considerations here:

1) _which data structure to use to distribute the work_ &mdash; it's going to be a
  queue, and there is going to be one sender ("producer"), the thread listening
  for TCP connections, and many recievers ("consumers"), the threads in the pool.

2) _how to deal with panicking jobs_ &mdash; your pool runs arbitrary work items.
  If a thread panics, the thread pool needs to recover in some way.

3) _how to deal with shutdown_ &mdash; when the `ThreadPool` object goes out of
  scope it needs to shut down every thread. It must not leave them idle.

These concerns are all intertwined since dealing with each of them may involve
communication and synchronization between threads. Some solutions will be
simple, the solutions to each of these working together gracefully; some
solutions will be complex, the solutions being independent and convoluted.
Choose your data structures carefully and use their capabilities wisely.

You will distribute work by sending messages over some concurrent queue type (a
concurrent queue in Rust typically being a data structure with two connected
types: sender types, and reciever types; and that can send between the two types
any type that implements `Send` + `'static`).

Messages in Rust are typically represented as enums, with variants for each
possible message that can be sent, like:

```rust
enum ThreadPoolMessage {
<<<<<<< HEAD
    RunJob(Box<dyn FnOnce() + Send + 'static>),
=======
    RunJob(Box<FnOnce + Send + 'static>),
>>>>>>> dbd71134
    Shutdown,
}
```

This tends to be a simpler and more efficient solution than trying to "juggle"
multiple channels for different purposes. Of course, if there is only one type
of message, an enum is not necessary. Now, the above example may or may not be
the full set of messages you need to manage your thread pool, depending on the
design. In particular, shutting down can often be done implicitly if your queue
returns a result indicating that the sender has been destroyed.

There are many types of multithreaded queues. In Rust the most common is the
[`mpsc`] channel, because it lives in Rust's standard library. This is a
multi-producer, single consumer queue, so using it for your single-queue thread
pool will require a lock of some kind. What's the downside of using a lock here?
There are many other concurrent queue types in Rust, and each has pros and cons.
If you are willing to take a lock on both producer and consumer sides, then you
could even use a `Mutex<VecDeque>`, but there's probably no reason to do that in
production when better solutions exist.

[`mpsc`]: https://doc.rust-lang.org/std/sync/mpsc/index.html

_Historical note: the existence of channels in Rust's standard library is a bit
of a curiosity, and is considered a mistake by some, as it betrays Rust's
general philosophy of keeping the standard library minimal, focused on
abstracting the operating system, and letting the crate ecosystem experiment
with advanced data structures. Their presence is an artifact of Rust's
development history and origins as a message-passing language like Go. Other
libraries like [`crossbeam`] provide more sophisticated alternatives, and
sometimes more suitable options_ 😉.

[`crossbeam`]: https://github.com/crossbeam-rs/crossbeam

Your thread pool will need to deal with the case where the spawned function
panics &mdash; simply letting panics destroy the threads in your pool would
quickly deplete its available threads. So if a thread in your pool panics you
need to make sure that the total number of threads doesn't decrease. So what
should you do? You have at least two options: let the thread die and spawn
another, or catch the panic and keep the existing thread running. What are the
tradeoffs? You've got to pick one, but leave a comment in your code explaining
your choice.

Some of the tools at your disposal are [`thread::spawn`], [`thread::panicking`],
[`catch_unwind`], [`mpsc`] channels, [`Mutex`], [crossbeam's MPMC
channels][mpmc], and `thread`s [`JoinHandle`]. You may use any of these, but
probably not all.

[`thread::spawn`]: https://doc.rust-lang.org/std/thread/fn.spawn.html
[`thread::panicking`]: https://doc.rust-lang.org/std/thread/fn.panicking.html
[`catch_unwind`]: https://doc.rust-lang.org/std/panic/fn.catch_unwind.html
[`mpsc`]: https://doc.rust-lang.org/std/sync/mpsc/index.html
[`Mutex`]: https://doc.rust-lang.org/std/sync/struct.Mutex.html
[mpmc]: https://docs.rs/crossbeam/0.7.1/crossbeam/channel/index.html
[`JoinHandle`]: https://doc.rust-lang.org/std/thread/struct.JoinHandle.html

_Create the `SharedQueueThreadPool` type, implementing `ThreadPool`_.

**Test cases to complete**:

  - `shared_queue_thread_pool_*`

Replace the `NaiveThreadPool` used by `KvServer` with `SharedQueueThreadPool`.
Again your `kvs-server` should still work the same as previously, now with a
slightly more clever multithreading model. This time you'll want to call
the thread pool constructor with an appropriate number of threads. For
now you can create a thread per CPU, using the [`num_cpus`] crate. We'll
revisit the number of threads later.

[`num_cpus`]: https://docs.rs/num_cpus/


## Part 5: Abstracted thread pools

As in the previous project where you created a `KvsEngine` abstraction to compare
different implementations, now you are going to use the `ThreadPool` abstraction
to do the same.

If you haven't already, add a second type parameter to `KvServer` to represent
the `ThreadPool` implementation, the constructor to accept the thread pool
as its second argument, and use that threadpool to distribute the work.

Finally create one more `ThreadPool` implementation, `RayonThreadPool`,
using the `ThreadPool` type from the [`rayon`] crate.

Rayon's thread pool uses a more sophisticated scheduling strategy called ["work
stealing"][ws], and we'll expect it to perform better than ours, but who knows
until we try!

[`rayon`]: https://docs.rs/rayon/
[ws]: https://www.dre.vanderbilt.edu/~schmidt/PDF/work-stealing-dequeue.pdf


## Part 6: Evaluating your thread pool

Now you are going to write _six_ benchmarks, one write-heavy workload comparing
performance of `SharedQueueThreadPool` with varying numbers of threads, one
read-heavy workload comparing the performance of `SharedQueueThreadPool` with
varying number of threads; two more that use `RayonThreadPool` instead of of
`SharedQueueThreadPool`, and finally, yet two more that use `RayonThreadPool` in
conjunction with `SledKvsEngine`.

It's not as much as work as it sounds &mdash; four of them are essentially
duplicates of the first two.

_Note: the next two sections describe a fairly complex set of benchmarks. They
can be written (probably… nobody has done it yet), but it may be challenging
both to understand and to write efficiently. These sections do introduce some
useful criterion features, but if it's too overwhelming it's ok to skip
[forward] (and file a bug about what didn't work for you). On the other hand,
the difficulty here may present a good learning opportunity. Finally,
implementing these benchmarks as described requires a way to shutdown
`KvsServer` programmatically (i.e. without sending `SIGKILL` and letting the OS
do it), which we have not previously discussed._

[forward]: #user-content-background-the-limit-of-locks

So as part of this you will need to make sure the `SledKvsEngine` implementation
you wrote as part of the previous project works again in this multithreaded
context. It should be trivial as sled can be cloned and sent between threads,
just like your engine.

Hopefully the results will be interesting.

Again you will use criterion.

These are going to be _parameterized_ benchmarks, that is, single benchmarks
that are run multiple times with different parameters. Criterion calls these
[benchmarking with inputs][bi]. And the parameter to you benchmarks will be the
number of threads in the thread pool.

What you are attempting to test is the throughput of your server under various
conditions. You will be sending many requests concurrently, waiting for the
responses, then ending. One thing you should be curious about here is how the
number of threads affects your throughput compared to the number of CPUs on your
machine; how your threadpool compares to rayon's; and how your `KvStore`
compares to `SledKvsEngine` in a multithreaded context.

This will be somewhat complicated by the fact that your `KvsClient` is
(probably) blocking, that is, it sends a request then waits for a response. If
it was non-blocking, then you could send _many_ requests without waiting for
responses, then collect the responses later. With a blocking `KvsClient` you
will need to send each request in its own thread in order to saturate the
server's capacity.

When benchmarking it is important to understand exactly what code you are trying
to measure, and to the greatest extent possible only measure that code. A
benchmarker like criterion runs a single piece of code many times in a loop,
measuring the time it takes through each loop. As such we want to put only the
code we want to measure in the loop, and leave as much outside of the loop as we
can.

[bi]: https://bheisler.github.io/criterion.rs/book/user_guide/benchmarking_with_inputs.html

So take this simple example of a criterion benchmark with inputs:

```rust
let c = Criterion::default();
let inputs = &[1, 2, 3, 4, 5];

c.bench_function_over_inputs("example", |b, &&num| {
    b.iter(|| {
        // important measured work goes here
	});
}, inputs);
```

That `iter` calls your closure many times, measuring each iteration. But since
you are going to need to set up a lot of threads beforehand, that is work that
you don't want to measure. If you can do the setup only once for multiple
iterations then the setup can go outside the closure, like

```rust
let c = Criterion::default();
let inputs = &[1, 2, 3, 4, 5];

c.bench_function_over_inputs("example", |b, &&num| {
    // do setup here
    b.iter(|| {
        // important measured work goes here
	});
}, inputs);
```

The code inside the `b.iter` closure is what is measured, setup goes before.

If the setup can't go before the loop, then another strategy is to make the
amount of setup work for smaller than the amount of work you actually want to
measure, by e.g. adding loops. Also consider that "teardown" of the benchmark,
which will often mostly consist of running `drop` implementations, also has a
cost.

If you have a blocking client, you are going to need many threads for your
clients, and you only have the opportunities to create those threads once, prior
to the many iterations of your loop. So you'll need to set up a bunch of
reusable threads before you iterate over the benchmark. Fortunately you have the
perfect tool for that in your `SharedQueueThreadPool`. Set that up with a thread
per request, and pair it with some channels to report back that the response is
received, and you will have a suitable benchmark harness.


### Ok, now to the first two benchmarks

We have said that this is a parameterized benchmark, and the parameter to the
benchmark is the number of CPUs to use in the server's thread pool. We want to
see what the throughput is like with just 1 thread, with 2, with 4, and then for
every even number up to 2x the number of cores in your computer. Why 2x? Well,
there may be benefits to having more threads than cores, and you are going to
find out experimentally.

For the write-heavy workload, during setup (the part that runs before the call
to `b.iter(...)`), create the `KvServer<KvStore, SharedQueueThreadPool>`, with
the thread pool containing the parameterized number of threads. Then write a
workload that sets 1000 unique keys of the same length, all to the same
value. Note that though the keys are different, for consistent results they
need to be the same keys every benchmark loop.

Then after each thread sets a value they should also `assert!` that the call was
successful (to ensure there are no bugs under load), then indicate that it is
done. When all threads are done the benchmarking thread continues and finishes
that iteration. An obvious way to implement this signaling of completion is for
each thread to send a message back to the benchmarking thread, but keep in mind
that the signaling code is overhead unrelated to the code you are trying to
measure, so it needs to do a minimal amount of work. Can you do it with only one
message, or maybe with some other concurrent type that only signals the
benchmarking thread once?

Call this benchmark `write_queued_kvstore` (or whatever).

For the read-heavy workload, during setup, create the `KvServer<KvStore,
SharedQueueThreadPool>`, with the thread pool containing the parameterized
number of threads, and create your client thread pool containing 1000 threads.
Still in the setup phase, create yet another client and initialize 1000 unique
keys of the same length, all to identical values.

Then, during the benchmarking loop, from the client, spawn 1000 jobs that
retrieve those same key/value pars, and then `assert!` that the result is
correct. Finally, as before, send a message back to the benchmarking thread
indicating that read is complete.

Call this benchmark `read_queued_kvstore` (or whatever).

**Whew. That was a lot of work**.

So you can run this set of criterion benchmarks as usual with `cargo bench`.

<!-- TODO show example results -->

But this time you are going to do more. Since you are running the same
benchmark over multiple parameters, representing the number of threads
in your threadpool, what would be really nice is if we could see the
effect of different thread counts in a nice graph.

Oh, hey &mdash; criterion does that!

Go back and read about [benchmarking with inputs][bi]. It explains how to see
the graph of your benchmark against its inputs. What do you notice? What happens
as your number of threads approaches the number of CPUs on your machine? What
happens as the number of threads exceeds the number of threads on your machine?
What do you think accounts for the trend you see? The results depend on many
factors, so your results might be different from anybody elses.

That's a good reason to always benchmark, and not speculate about performance.
We can make educated guesses, but we don't know until we test.


<!-- TODO: not sure if this would actually improve perf

## Extension 1: Alternatives to the thousand thread approach

As described above, to write your benchmarks, you will need to spawn 1000
threads, one for each client that is generating load against your server. This
is a necessity as `KvsClient`'s `get` and `set` methods _block_ waiting for the
result of the operation. This is going to cause a lot of overhead, and it is
very likely to impact the quality of your benchmarks. The overhead here comes
not from spawning and destroying the threads, since you've placed that work
outside of the benchmarking loop via your `ThreadPool` setup. _But_, because
each requested is generated on a different thread, that means that every request
is going to require a context switch into and out of the kernel as those threads
are scheduled.

It would be better if a single thread could issue many requests at once,
then later wait for their results.

This is simple _asynchronous_ style of programming, which is _not_ the topic of
this project, but _is_ the topic of the next.

For this project though, if you want to create a more efficient benchmark, there
is a simple way to do it, by having the "set" method return a handle that can
later be waited on.

So imagine that your `KvsClient` API today looks like:

``rust
pub fn get(&mut self, key: String) -> Result<Option<String>>;
pub fn set(&mut self, key: String, value: String) -> Result<()>;
pub fn remove(&mut self, key: String) -> Result<()>;
```

If you instead added a new set of methods:

``rust
pub fn get_async(&mut self, key: String) -> Result<QueryHandle>;
pub fn set_async(&mut self, key: String, value: String) -> Result<QueryHandle>;
pub fn remove_async(&mut self, key: String) -> Result<QueryHandle>;
pub fn wait_for_result(&mut self, q: QueryHandle) -> Result<QueryResult>;
```

then you could, e.g. issue many queries at once, store the handles in a vector,
each containing an open TCP stream, then later wait on each result in turn. That
would let your benchmarking client thread pool contain far fewer threads
(probably one per CPU would be persisent).

We won't explore this solution at length here, but you might want to experiment
in this direction, particularly if you find the comparisions between your
benchmarks are not interesting.

TODO: Can we explain how to use perf to measure context switch time?

-->


## Part 7: Evaluating other thread pools and engines

Ok. You've gotten the most difficult part of this benchmarking exercise out of
the way. Now you've just got to do almost the same thing in a few more
configurations.

Take those two benchmarks you wrote previously, and just copy-and-past them
three times. In all of them, change `SharedQueueThreadPool` to
`RayonThreadPool`.

The third and fourth, name `read/write_rayon_kvstore` (or whatever). These you
will compare to the first two `SharedQueueThreadPool` implementations, to
see the difference between yours and `RayonThreadPool`.

The fourth and fifth, name `read/write_rayon_sledkvengine`, and change the
engine to `SledKvsEngine`. These you will compare to the previous two to
see how your `KvsEngine` compares to sled's in a multithreaded environment.

As before, run and chart all these benchmarks. Compare them to each other as
described above. How does your scheduler compare to rayon under various thread
counts? How does your storage engine compare to sled under various thread
counts? Are the results surprising? Can you imagine why the differences exist?

<!-- Now would be a _great_ time to read the [source of rayon] and the [source of
sled]. Get used to reading other people's source code. That is where you will
learn the most. -->


### Extension 1: Comparing functions

Now you have identical benchmarks for three different thread pools, and you have
run them and compared their performance yourself. Criterion has built-in support
for comparing multiple implementations. Check out ["comparing functions"][cp] in
the Criterion User Guide and modify your benchmarks so that criterion does the
comparison itself. Check out those gorgeous graphs.

[cp]: https://bheisler.github.io/criterion.rs/book/user_guide/comparing_functions.html


### Background: The limits of locks

Earlier in this project, we suggested making your `KvsEngine` thread-safe by
putting its internals behind a lock, on the heap. You probably realized
immediately that this wasn't going to improve throughput because it
traded one type of blocking for another &mdash; instead of _maybe_ blocking
on disk access, it is now _definitely_ blocking on mutex access.

So all we've achieved so far is this:

```
    thread
           +  +--------+
      T1   |  |   R1   |
           |  +-----------------+
      T2   |           |   R2   |
           |           +-----------------+
      T3   |                    |   W1   |
           |                    +-----------------+
      T4   |                             |   W2   |
           +                             +--------+
              --> read/write reqs over time -->
```

In the previous section you benchmarked the multithreaded throughput of your
engine vs. the `SledKvsEngine`. Hopefully what you discovered is that your
multithreaded implementation performed significantly worse than the `sled`
multithreaded implementation (if not, well, either you are super-awesome or
`sled` has some problems). Adding multithreading has so far resulted in
performance that is strictly worse than the single-threaded implementation
&mdash; now you've got the added work of context switching between threads, and
the guaranteed blocking imposed by the mutex.

So for this part of the project, you are going to get a bit more sophisticated.
Protecting the entire state behind a lock is easy &mdash; the entire state
is always read and written atomically because only one client at a time has
access to the entire state. But that also means that two threads that want to
access the shared state must wait on each other. In other words, when
`KvsEngine` is protected by a mutex then there is very little actual concurrency
in the server, despite being multithreaded.

High-performance, scalable, parallel software tends to avoid locks and lock
contention as much as possible. Rust makes sophisticated and high-performance
concurrency patterns easier than most languages (because you don't need to worry
about data races and crashes), but it _does not_ protect you from making logical
mistakes that would result in incorrect behavior.

So you've still got to do some hard thinking about concurrency. Fortunately
there are many sophisticated parallel-programming tools in the Rust crate
ecosystem, so your task is usually just to understand what they are and how to
put them together, not to understand how to write complex lock-free data
structures of your own.

Let's look at some progressively more sophisticated examples. We'll take an
example single-threaded `KvStore` and consider how to make it thread-safe.

Here's an example single-threaded `KvStore` like you might have created in
earlier projects (this is a simplified version of the one in the course example
project):

```rust
pub struct KvStore {
    /// Directory for the log and other data
    path: PathBuf,
    /// The log reader
    reader: BufReaderWithPos<File>,
    /// The log writer
    writer: BufWriterWithPos<File>,
    /// The in-memory index from key to log pointer
    index: BTreeMap<String, CommandPos>,
    /// The number of bytes representing "stale" commands that could be
    /// deleted during a compaction
    uncompacted: u64,
}
```

And here's the simple multithreaded version, protecting everything with a lock.
Hopefully what you've already written for this project looks something like this:

```rust
#[derive(Clone)]
pub struct KvStore(Arc<Mutex<SharedKvStore>>);

#[derive(Clone)]
pub struct SharedKvStore {
    /// Directory for the log and other data
    path: PathBuf,
    /// The log reader
    reader: BufReaderWithPos<File>,
    /// The log writer
    writer: BufWriterWithPos<File>,
    /// The in-memory index from key to log pointer
    index: BTreeMap<String, CommandPos>,
    /// The number of bytes representing "stale" commands that could be
    /// deleted during a compaction
    uncompacted: u64,
}
```

This `Arc<Mutex<T>>` solution is trivial, correct, and common:

- The [`Arc`] puts the value on the heap so it can be shared between threads,
  and provides a `clone` method to create a "handle" to it for each thread.
- The [`Mutex`] provides a way to regain write access to the value without having
  an existing `&mut` reference.

[`Arc`]: https://doc.rust-lang.org/std/sync/struct.Arc.html
[`Mutex`]: https://doc.rust-lang.org/std/sync/struct.Mutex.html

This is a perfectly reasonable solution for many cases. But in this case that
mutex will be a source of _contention_ under load: the `Mutex` doesn't only
serialize write access to `SharedKvStore`, but read access as well. Any thread
that wants to work with `KvStore` needs to wait for the `Mutex` to be unlocked
by another thread. Any requests will block any other concurrent request.

What we _really_ want is to not have to take locks, or &mdash; if locks are
necessary &mdash; for them to rarely contend with other threads.

The next step up in sophistication from a `Mutex` is the [`RwLock`], the
"reader-writer lock". This is another common type of lock that every programmer
of parallel software must know. The improvement that a reader-writer lock makes
over a mutex is that it allows _either_ any number of readers, _or_ a single
writer. So in Rust terms, a `RwLock` will hand out any number of `&` pointers
simultaneously, or a single `&mut` pointer. Readers still block on writers
and writers still block on readers and other writers.

[`RwLock`]: https://doc.rust-lang.org/std/sync/struct.RwLock.html

In our database that means that all read requests can be satisfied concurrently,
but when a single write request comes in, all other activity in the system stops
and waits for it. Implementing this is basically as simple as swapping the
`Mutex` for `RwLock`.

And, considering our multi-threading diagram again, the resulting process
flow looks like:

```
    thread
           +  +--------+
      T1   |  |   R1   |
           |  +--------+
      T2   |  |   R2   |
           |  +-----------------+
      T3   |           |   W1   |
           |           +-----------------+
      T4   |                    |   W2   |
           +                    +--------+
              --> read/write reqs over time -->
```

It's better, since the readers never block each other, but you can do better
than that still.


## Part 8: Lock-free readers

for this project you are challenged to create readers that never take a lock,
even with a concurrent writer. A read request can always be serviced, regardless
of write requests. (Writers can still block on other writers for now &mdash;
besides being a challenging parallel programming problem, the question of
whether it even makes sense to write in parallel is a difficult one to answer).

You want to end up with

```
    thread
           +  +--------+
      T1   |  |   R1   |
           |  +--------+
      T2   |  |   R2   |
           |  +--------+
      T3   |  |   W1   |
           |  +-----------------+
      T4   |           |   W2   |
           +           +--------+
              --> read/write reqs over time -->
```

If we can acheive that then our readers will be lock-free: even while a single
reader is blocked waiting for data from the filesystems all types of other
operations, reads and writes, can proceed. Unfortunately, this will still not be
enough to guarantee that the system can always service read requests. Think
about what would happen if there are `N` blocked write requests on our thread
pool of size `N`. You'll have to solve that later. For now, you are focused
on removing the locks from readers.

Unlike `Mutex` and `RwLock`, there is no single wrapper type that we can apply
to the entire arbitrary shared state to achieve the goal of reading and writing
concurrently (at least, not while also being performant).

That means that we need to consider how each one of the fields of
`SharedKvStore` is used, and pick the right synchronization scheme to allow all
threads to make as much progress as we can, while still maintaining logical
consistency of the data.

This is where the difficult reasoning with multithreading really begins. If you
remove that big lock, Rust is still going to protect you from [_data races_],
but it is not going to help you maintain the logical consistency between the
fields necessary to maintain the invariants of your data store.

[_data races_]: https://blog.regehr.org/archives/490

So before thinking about the solution, let's think about our requirements. We
need to:

- Read from the index and from the disk, on multiple threads at a time;
- Write commands to disk, while maintaining the index;
- Read in parallel with writing, thus
- In general, to guarantee that readers will always see a consistent state while
  reading in parallel with a writer, which means,
  - Maintaining an invariant that log pointers in the index always point to a
    valid command in the log,
  - Maintaining appropriant invariants for other bookkeeping, like the
    `uncompacted` variable in the following example;
- Periodically compact our on-disk data, again while maintaining invariants for
  readers.

The rest of this section is background on a variety of subjects that will be
helpful to achieve the above, but that is the entire goal for the remaining
project: modify `KvStore` to perform reads concurrently with writes.


### Explaining our example data structure

In order to talk about this concretely, we're going to need an example of the
data we're trying to protect and the invariants we're trying to maintain. So
here's an example of a `KvStore` implementation and its fields.

```rust
pub struct KvStore {
    /// Directory for the log and other data
    path: PathBuf,
    /// The log reader
    reader: BufReaderWithPos<File>,
    /// The log writer
    writer: BufWriterWithPos<File>,
    /// The in-memory index from key to log pointer
    index: BTreeMap<String, CommandPos>,
    /// The number of bytes representing "stale" commands that could be
    /// deleted during a compaction
    uncompacted: u64,
}
```

This is a simplified version of the example for this project.

The purpose of the fields should be fairly clear:

`path: PathBuf` is just the path to the directory where logs are stored. It
never changes &mdash; it is immutable, and immutable types are `Sync` in Rust,
so it doesn't even need any protection at all. Every thread can read it at once
through a shared reference.

`readers: HashMap<u64, BufReaderWithPos<File>>` is the read handle to the
current log file. It needs to change to a new log file after compaction.

`writer: BufWriterWithPos<File>` is the write handle to the current log file.
So any write needs mutable
access to `writer`, and the compaction process needs to change the `writer` and
the `current_gen`.

`index: BTreeMap<String, CommandPos>` is the in-memory index of every key in the
database to its location in the index file. It is read from every reading
thread, and written from every writing thread, potentially including during
compaction.

`uncompacted: u64` simply counts the number of "stale" commands in the logs that
have been superceded by subsequent write commands, to know when to trigger
compaction.

In previous projects we didn't have to worry much about the interaction between
writing, reading, and compaction producing inconsistent results, since they all
happened on the same thread. Now if you are not careful with your data structure
selection and their usage, it will be easy to corrupt the state of your database.


### Strategies for breaking up locks

The key to advanced parallel programming is to know the tools available and when
to use them. Here are some techniques we found useful while implementing this
project, some of which you will need as well. They are discussed in the
context of the example data structure presented above.


#### Understand and maintain sequential consistency

(Note that "sequential consistency" has a precise meaning, but here we're just
talking generally about ensuring that things that need to happen in a specific
sequence do so).

Reasoning about parallel programs is mostly about understanding the
"happens-before" relationships in your code. In this thread, what changes to
shared data structures do I need to see before others? What changes to shared
data structures do I need to expose to other threads before others? How do I
ensure that?

In single-threaded code reasoning about what happens before any particular line
of code is trivial &mdash; if the code is written to happen before, then it
happens before, if not, it happens after. But this isn't actually true at all,
even in single-threaded code: both the CPU and the compiler will reorder code to
make it run faster, the CPU operating on machine code, and the compiler
operating on its internal representation prior to generating the machine code.
In reality the actual code executed happens in a different order than you wrote
it to execute, and it only appears to run the way you wrote it because both the
CPU and compiler track _data dependencies_ and don't reorder any operations that
depend on another.

In multi-threaded code the compiler and CPU will _still_ reorder code under the
same assumptions as single-threaded code, and your code will break entirely
unless you tell the compiler via synchronized types and operations that it must
not allow reordering.

Any operation that must occur before or after another must be exlicitly arranged
arranged to do so with synchronized types or operations, whether they be locks,
atomics or otherwise.

In our example it's clear that the write to the file and the write to the index
must be seen to occur in a specific order &mdash; what would happen if the index
was updated before the file? Likewise, our example contains another bit of
state, `uncompacted`. What's the impact of miscalculating the uncompacted size?
It may not be so bad if the value of `uncompacted` can be seen to change before
the data is committed to file, but it's a decision that has to be made for each
value that is synchronized independently.


#### Identify immutable values

You've probably read a lot about immutability in Rust, and about how immutable
values can be shared trivially between theads (they are `Sync`). Immutable
values are the best for concurrency &mdash; just throw them behind an `Arc` and
don't think about them again.

In our example, `PathBuf` is immutable.


#### Duplicate values instead of sharing

Cloning sometimes has a bad reputation in Rust, particularly cloning types with
arbitrary size, like `String`, and `Vec`. But cloning is often perfectly
reasonable: it can be quite difficult to avoid clones in some situations, and
CPUs are _very good_ at copying buffers of memory. Furthermore, considering our
use case, the number of state copies needed to support the server is bounded by
the number of threads in the threadpool.

In our example, again `PathBuf` is easily clonable.

Less obviously though, consider how to share access to files across threads. The
[`File`] type requires mutable access for both reads and writes. So to share it
across threads would require a lock that grants that mutable access. What is a
`File` though? It's not actually a file &mdash; it's just a handle to the
physical resource on disk, and it's fine to have multiple handles to the same
file open at once. Note the API for `File` though &mdash; it doesn't implement
`Clone`, and while it does have this enticing [`try_clone`] method, its
semantics have some complex implications for multi-threaded applications.

[`File`]: https://doc.rust-lang.org/std/fs/struct.File.html
[`try_clone`]: https://doc.rust-lang.org/std/fs/struct.File.html#method.try_clone


#### Break up data structures by role

In our use case we have two clear roles: readers, and writers (and maybe a third
for compactors). The logical separation of readers and writers into their own
concurrent types is a common in Rust. Readers have their own data set to work
with, and writers their own, and that provides a good opportunity for
encapsulation, with all read operations beloning to one type and all write
operations another.

Making this distinction will further make it very obvious which resources are
accessed by both, since the reader and writer will both carry shared handles to
those resources.


#### Use specialized concurrent data structures

Just knowing what tools are available and in which scenarios to use them may be
the most difficult part of parallel programming. Beyond the basic lock types
tought to everybody in school, synchronized data types become increasingly
specialized.

In this project, since the in-memory index is some type of associative data
structure (a.k.a. a "map"), like a tree or hash table, it's natural to ask
whether there exist concurrent associative data structures.

There are, and using them is key to completing this project.

But how can you know that? The first step is ask whether concurrent maps exist.
You could do this in `#beginners` on the [Rust Discord], but in this case
searching "concurrent map" on the web will definitely give the answer.

That's the easy part, finding the right concurrent map _in Rust_ is harder. A
good first step is to learch [libs.rs]. libs.rs is like crates.io but where
crates.io contains all published libraries, libs.rs is curated to contain only
libraries that are well-regarded by ... well, somebody. So if it's on libs.rs
then that's one indication that the library is usable, another is the download
count on [crates.io] &mdash; in general, more downloaded crates are more tested
than less downloaded crates. The download count can be seen as a rough proxy for
the number of people who "vouch" for the crate. And finally, asking in chat
is always a good idea.

[Rust Discord]: https://doc.rust-lang.org/std/fs/struct.File.html#method.try_clone
[libs.rs]: https://libs.rs
[crates.io]: https://crates.io


#### Postpone cleanup until later

Like cloning, garbage collection is often frowned upon in Rust &mdash; avoiding
GC is almost the entire reason Rust exists. But it's no secret that, actually,
garbage collection can't be avoided, "garbage collection" and "memory
reclaimation" are practically synonymous, and every language uses a mixture of
garbage collection strategies. On one end of the GC spectrum, in languages with
no automatic memory management, like C, the garbage collection is left entirely
up to the programmer, e.g. via `malloc` and `free`. On the other end are garbage
collected languages, like Java, where all memory is collected by a single
general-purpose garbage collector.

In practice though, neither is all memory management and reclaimation in C done
with `malloc`/`free`, nor is all memory management in Java done with the GC.
Just as a trivial example, it is common for high-performance applications in
both to rely on specialized [arenas], in which allocations can both be reused as
well as deallocated in large batches, to optimize their memory access patterns.

[arenas]: https://www.quora.com/In-C++-what-is-a-memory-arena

Likewise in Rust, not all memory is freed deterministically. Trivial examples
are in the [`Rc`] and [`Arc`] types that implement [resource counting], a simple
kind of GC.

[`Rc`]: https://doc.rust-lang.org/std/rc/struct.Rc.html
[`Arc`]: https://doc.rust-lang.org/std/sync/struct.Arc.html
[reference counting]: https://en.wikipedia.org/wiki/Reference_counting

One of the greatest benefits of global garbage collectors is that they make many
lock-free data structures possible. Many of the lock-free data structures
described in academic literature rely on the GC for their operation. The need to
adapt lock-free algorithms to not rely on a GC is the original motivation for
the [`crossbeam`] library and its [`epoch`] type.

[`crossbeam`]: https://github.com/crossbeam-rs/crossbeam
[`epoch`]: https://docs.rs/crossbeam/0.7.1/crossbeam/epoch/index.html

All this is to say that garbage collection comes in many forms, and its basic
strategy of delaying the cleanup of resources until some future time is powerful
in many scenarios.

When you can't figure out how to perform some concurrent work _right now_, it
can be useful to ask "can I just do this later?"


#### Share flags and counters with atomics

Under the hood, most concurrent data structures are implemented using [atomic
operations], or "atomics". Atomics operate on a single cell of memory, usually
between 8 and 128 bytes, commonly word size (the same number of bytes as a
pointer, and as the Rust `usize` type). If two threads use atomics correctly
then the result of a write in one thread is visible immediately to a read in the
other thread. In addition to making reads or writes immediately visible, atomic
operations also constrain how the compiler and CPU may reorder instructions, in
Rust via the [`Ordering`] flag.

[atomic operations]: https://preshing.com/20130618/atomic-vs-non-atomic-operations/
[`atomic`]: https://doc.rust-lang.org/std/sync/atomic/
[`Ordering`]: https://doc.rust-lang.org/std/sync/atomic/enum.Ordering.html

When moving from the course-grained parallelism of locks to more fine-grain
parallelism, its often necessary to augment off-the-shelf concurrent data
structures with atomics.


### Implement lock-free readers

That's a lot of background. Hopefully there is a lot there to think about and
guide you in the right direction. Now it's your turn:

_Modify `KvStore` to perform reads concurrently with writes._

And afterward…

Nice coding, friend. Enjoy a nice break.


<!--

### Some ideas for sharing data without big locks


- TODO: https://gitlab.redox-os.org/redox-os/chashmap
- TODO: https://github.com/jonhoo/rust-evmap
- https://github.com/4lDO2/evc
- crossbeam-skiplist
- atomics
- invariants
- concurrent maps https://gitlab.nebulanet.cc/xacrimon/rs-hm-bench

Some of the data types here have equivalent concurrent types:
for example, a `u64` can be replaced with an `

_OK, I hope you are prepared. Go remove as much locks and contention from this
type as you can_.

There are no new test cases to complete here, but some of the earlier ones will
stress this new data structure in challenging ways, your previously-written
benchmarks will stress this implementation hard.


## Part 9: Benchmarking lock-free data structures

TODO: just do a read-write benchmark in the earlier section,
      verify sum of keys
TODO: make sure benchmark section always mentions to assert the results
-->


<!--
---


## Extension 1: Background compaction

- discuss issues with files and concurrency
- move compaction to a background thread
- need to refactor previous projects to use multiple logs
- this should be fairly challenging
-->


<!--

## Background reading ideas

- scheduling strategies
- shared mutable state, especially in multithreaded context
- threadpools
- something about parallelism and concurrency
- something that explains Arc<Mutex>
- something about the distinction between interior and
  exterior mutability, bonus if it includes parallelism
- concurrent map comparison https://gitlab.nebulanet.cc/xacrimon/rs-hm-bench

## TODOs

- a concurrent map or skiplist would be better than a mutexed hashmap but there
  doesn't seem to be a prod-quality crate for it
- is there some new kind of measurement we can do
  for thread pools in addition to criterion benchmarks?
- panic handling for threads in the threadpool

- In `KvStore(Arc<SharedKvStore>)` example discuss patterns for accessing types,
  particular not to be tempted to use `Deref`.
- mention condvars somewhere

--><|MERGE_RESOLUTION|>--- conflicted
+++ resolved
@@ -384,11 +384,7 @@
 
 ```rust
 enum ThreadPoolMessage {
-<<<<<<< HEAD
     RunJob(Box<dyn FnOnce() + Send + 'static>),
-=======
-    RunJob(Box<FnOnce + Send + 'static>),
->>>>>>> dbd71134
     Shutdown,
 }
 ```
